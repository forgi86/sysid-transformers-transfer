--- conflicted
+++ resolved
@@ -223,7 +223,7 @@
             yield torch.tensor(y), torch.tensor(u)
 
 
-<<<<<<< HEAD
+
 def seed_worker(worker_id):
     worker_info = torch.utils.data.get_worker_info()
     dataset = worker_info.dataset
@@ -233,7 +233,6 @@
     #print(worker_id, worker_info.id)
 
 
-=======
 class NonInfiniteWHDataset(IterableDataset):
     def __init__(self, seq_num=100, nx=5, nu=1, ny=1, seq_len=600, random_order=True,
                  strictly_proper=True, normalize=True, dtype="float32",
@@ -347,7 +346,6 @@
             yield sequences_y[i], sequences_u[i]
 
             
->>>>>>> 46ff8468
 if __name__ == "__main__":
     train_ds = WHDataset(nx=2, seq_len=4, mag_range=(0.5, 0.96),
                          phase_range=(0, math.pi / 3),
